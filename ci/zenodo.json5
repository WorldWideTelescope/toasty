{
<<<<<<< HEAD
  "conceptrecid": "7055476",
  "metadata": {
    "access_right": "open",
    "creators": [
=======
  conceptrecid: '7055476',

  metadata: {
    upload_type: 'software',
    language: 'eng',

    // ** Keep this alphabetical by family name!!! **
    creators: [
>>>>>>> 1186a23e
      {
        "affiliation": "Google",
        "name": "Beaumont, Christopher"
      },
      {
        "affiliation": "Space Telescope Science Institute; SUPA, School of Physics and Astronomy, University of St. Andrews",
        "name": "Brasseur, C.",
        "orcid": "0000-0002-9314-960X"
      },
      {
        "affiliation": "Winter Way",
        "name": "Norman, Henrik",
        "orcid": "0000-0003-4189-3450"
      },
      {
        "affiliation": "Aperio Software",
        "name": "Robitaille, Thomas P.",
        "orcid": "0000-0002-8642-1329"
      },
      {
        "affiliation": "Center for Astrophysics | Harvard & Smithsonian",
        "name": "Williams, Peter K. G.",
        "orcid": "0000-0003-3734-3587"
      },
      {
        "affiliation": "US Space and Rocket Center",
        "name": "Weigel, A. David",
        "orcid": "0000-0002-8026-2291"
      }
    ],
    "description": "toasty is a Python library that helps you create “tile pyramids” from astronomical image data, as used in the TOAST format. These multi-resolution maps can be viewed in software such as the AAS WorldWide Telescope. Learn more at <a href=\"https://toasty.readthedocs.io/\">the toasty website</a>.",
    "keywords": [
      "AAS WorldWide Telescope",
      "Astronomy",
      "Python",
      "Visualization"
    ],
    "language": "eng",
    "license": "MIT",
    "publication_date": "2022-09-06",
    "title": "toasty 0.18.0",
    "upload_type": "software",
    "version": "0.18.0"
  },
  "conceptdoi": "10.5281/zenodo.7055476",
  "record_id": "7055477",
  "doi": "10.5281/zenodo.7055477",
  "bucket_link": "https://zenodo.org/api/files/6d0a9090-a34c-49d8-b0ce-d0c14f5e8328"
}<|MERGE_RESOLUTION|>--- conflicted
+++ resolved
@@ -1,19 +1,8 @@
 {
-<<<<<<< HEAD
   "conceptrecid": "7055476",
   "metadata": {
     "access_right": "open",
     "creators": [
-=======
-  conceptrecid: '7055476',
-
-  metadata: {
-    upload_type: 'software',
-    language: 'eng',
-
-    // ** Keep this alphabetical by family name!!! **
-    creators: [
->>>>>>> 1186a23e
       {
         "affiliation": "Google",
         "name": "Beaumont, Christopher"
@@ -53,13 +42,13 @@
     ],
     "language": "eng",
     "license": "MIT",
-    "publication_date": "2022-09-06",
-    "title": "toasty 0.18.0",
+    "publication_date": "2022-09-07",
+    "title": "toasty 0.18.1",
     "upload_type": "software",
-    "version": "0.18.0"
+    "version": "0.18.1"
   },
   "conceptdoi": "10.5281/zenodo.7055476",
-  "record_id": "7055477",
-  "doi": "10.5281/zenodo.7055477",
-  "bucket_link": "https://zenodo.org/api/files/6d0a9090-a34c-49d8-b0ce-d0c14f5e8328"
+  "record_id": "7058238",
+  "doi": "10.5281/zenodo.7058238",
+  "bucket_link": "https://zenodo.org/api/files/e5ca7ed0-557d-4271-b77e-d9fe78addae0"
 }