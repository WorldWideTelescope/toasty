<<<<<<< HEAD
=======
# rc: micro bump

- Fix tiling on macOS+Py3.7 due to an unexpectedly unimplemented API (#94,
  @pkgw).

The DOI of this release is [xx.xxxx/dev-build.toasty.version][xdoi].

[xdoi]: https://doi.org/xx.xxxx/dev-build.toasty.version


>>>>>>> 1186a23e
# toasty 0.18.0 (2022-09-06)

This release of Toasty contains a whole boatload of improvements! There are
no less than three major ones:

- Support tiling FITS data to the all-sky TOAST projection (#86, @imbasimba)!
  Now you can create all-sky FITS datasets that can be displayed in the latest
  release of the WWT engine. This includes a new routine to automatically
  determine the appropriate TOAST resolution level.
- A new `-t` option to `toasty view` allows you to view FITS data on remote
  systems using SSH tunneling (#87, @pkgw)! The tunnel mode uses SSH to tile
  the data on the remote machine, run a server, and tunnel the server to the
  local machine for display by your web browser.
- Finally, Toasty releases are now automatically deposited with Zenodo and
  assigned DOIs in the process. This makes it possible to cite the Toasty
  software, indicating exactly which version you were using, in scholarly
  context. The new command `toasty show version-doi` will display the DOI of the
  specific version of Toasty that you're running.

Some smaller improvements support these changes:

- Some of Toasty's internal systems were reorganized to allow for more efficient
  and flexible processing of pyramids (#89, #90, @pkgw). It is now possible to
  perform the "cascade" operation on sub-pyramids of data, allowing for parallel
  processing in HPC scenarios. A new `toasty.pyramid.Pyramid` data structure
  consolidates related code, reducing several nearly duplicate algorithms, and
  provides a more coherent formalism for treating operations on pyramids.
- Also, the code for filtering TOAST pyramids based on latitude/longitude bounds
  was fixed to work when the in-bounds area spanned more than 180 degrees, and
  also was made faster using Cython.
- Other efficiency improvements include:
  - Not writing all-flagged images (#88, @pkgw)
  - Avoiding creation of pyramid directories when reading imagery
  - Avoiding launching parallel operations when there is no work to do
  - Consolidating preparatory work for parallelized cascading
- When Toasty operations are being run in non-interactive scenarios, progress
  bars are now printed much more rarely and without screen overwrites, making
  for smaller and more readable log files (#88, @pkgw). This functionality is
  provided by a small new `toasty.progress` module.
- 16-bit integer images are now supported (#84, @imbasimba).
- DASCH FITS files with TPV distortions are now loaded with the correct LONPOLE
  setting.

The DOI of this release is [10.5281/zenodo.7055477][xdoi].

[xdoi]: https://doi.org/10.5281/zenodo.7055477


# toasty 0.17.1 (2022-07-14)

- Properly match and propagate diagonal PC headers in multi-tan processing (#83,
  @pkgw). This fixes processing of the JWST Level 3 FITS data for the deep
  field, which are on a rotated TAN projection.


# toasty 0.17.0 (2022-07-12)

- Add an `--avm-from` option to `toasty tile-study`, which would have been
  useful with the JWST imagery released yesterday (#82, @pkgw).
- Support tiled FITS in `toasty tile-healpix` (#79, #80, @pkgw), and add a
  `--force-galactic` option.
- Avoid HEALPix HDUs without data (#79, @pkgw)
- Add some diagnostics for spatial AVM information in `toasty check-avm` (#78,
  @pkgw)
- Update tests for new `wwt_data_formats` constellation support and other
  changing dependencies.


# toasty 0.16.1 (2022-01-27)

- Toasty is now more forgiving with FITS and WCS shapes when tiling FITS data
  (#76, @pkgw). In particular, it will behave more correctly when the data and
  WCS shapes disagree, and if the data have interesting structure in the
  non-celestial axes, Toasty will take the first celestial plane it finds rather
  than rejecting the input file.


# toasty 0.16.0 (2022-01-25)

- Add support for some more kinds of longitude arrangements seen in planetary
  maps: "zero left" where the longitude = 0 line is on the left edge of the
  image, rather than in the center, and "zero right" which is comparable except
  that longitude increases to the left, as usually seen in sky maps, rather than
  to the right (#75, @pkgw). These are available in the CLI with the new
  `plate-carree-planet-zeroleft` and `plate-carree-planet-zeroright` projection
  types.
- When creating planetary TOAST maps, actually use the planetary TOAST
  coordinate system by default (#75, @pkgw).


# toasty 0.15.0 (2022-01-14)

- Start adding metadata about data min/max values and suggested pixel range cuts
  for tiled FITS data sets, for either TOAST or HiPS-based data processing (#71,
  @imbasimba). This will allow the renderer to provide nice default settings
  when opening up FITS datasets.
- Add support for 32-bit integer FITS (#72, @imbasimba)
- Allow Astropy's WCS code to fix non-standard FITS headers, which increases our
  compatibility with more FITS datasets in the wild (#73, @imbasimba)
- Add the `--fits-wcs` argument to `tile-study`, to apply coordinates to an RGB
  image based on the data contained in a separate FITS file (#74, @pkgw). This
  is especially useful if you have an image that Astrometry.Net can solve, since
  that service produces small downloadable FITS files with its solution
  information.
- Reorganize the API docs a bit (#74, @pkgw)


# toasty 0.14.0 (2021-12-13)

- Expand the all-in-one FITS API, [`toasty.tile_fits`], to invoke the
  [`hipsgen`] program when given an image that is larger than about 20° on the
  sky ([#69], [@imbasimba], [@pkgw]). This is the breakpoint at which WWT's tangential
  projection starts yielding visually poor results.
- Add the [`toasty view`] CLI tool the builds on the above, and the new
  scripting support in the resarch app, to act as a command-line FITS viewer
  ([#69], [@pkgw])! Just run `toasty view myfile.fits` to view interactively in your
  browser, with sky context and all of the features provided by the research
  app.
- When loading FITS collections, the `hdu_index` can now be a list of integers,
  instead of just one integer ([#69], [@imbasimba]). This lets you specify different
  image HDUs to use for different input files.
- Various new APIs and internal improvements to enable the above; there's a new
  [`toasty.fits_tiler`] module and new interfaces in [`toasty.collection`].
- Add a hack to strongarm AstroPy into being willing to load WCS from improper
  files that include TPV distortions without using the `-TPV` projection type
  ([#69], [@pkgw]). This allows us to view some of the [DASCH] FITS files.

[`toasty.tile_fits`]: https://toasty.readthedocs.io/en/latest/api/toasty.tile_fits.html
[`hipsgen`]: https://aladin.u-strasbg.fr/hips/HipsIn10Steps.gml
[#69]: https://github.com/WorldWideTelescope/toasty/pull/69
[@imbasimba]: https://github.com/imbasimba
[@pkgw]: https://github.com/pkgw
[`toasty view`]: https://toasty.readthedocs.io/en/latest/cli/view.html
[`toasty.tile_fits`]: https://toasty.readthedocs.io/en/latest/api/toasty.tile_fits.html
[`toasty.fits_tiler`]: https://toasty.readthedocs.io/en/latest/api.html#module-toasty.fits_tiler
[`toasty.collection`]: https://toasty.readthedocs.io/en/latest/api.html#module-toasty.collection
[DASCH]: http://dasch.rc.fas.harvard.edu/project.php


# toasty 0.13.0 (2021-11-17)

- Add an automagical all-in-one API, `toasty.tile_fits`, that takes FITS input
  and tiles it (#68, @imbasimba). The goal here is to do the right thing with
  any kind of non-ridiculous input you can throw at it.
- Turn `reproject` and `shapely` into hard dependencies to enable the above
  API to work reliably (#68, @imbasimba).


# toasty 0.12.0 (2021-11-01)

- Both toasty's AstroPix/Djangoplicity pipeline and the `wwt_data_formats`
  module had WCS handling bugs that canceled each other out. The data-formats
  bug was fixed in release 0.10.2 of that package, which caused the Toasty bug
  to become apparent. Fix that (reported by @astrodavid10, #65; fixed by @pkgw,
  #66).
- Fixed and features needed to process the SELENE Kaguya TC dataset (@pkgw,
  #63). Unfortunately these changes are lacking corresponding documentation:
  - Add a U8 image mode.
  - Add APIs to filter out out subtrees when sampling TOAST pyramids.
  - Add proper support for the planetary TOAST coordinate system, which is
    rotated 180 degrees in longitude from the celestial one.
  - Add support for JPEG2000 images.
  - Add support for chunked TOAST tiling.
  - Add a chunked plate-carree TOAST sampler.
  - Fix out-of-date data when updating PIL-based images.
  - Improve multiprocessing implementations to avoid race conditions on exit and
    operate more robustly in multi-node (HPC) contexts.
  - Add the ability for `toasty transform` (and underlying APIs) to emit the
    transformed data into a separate pyramid; i.e. create a tree of only JPG
    files from a tree of NPY files.
  - Add `toasty transform u8-to-rgb`
  - Don't create every directory when removing lockfiles
- Fix FITS file update on Windows (#67, @imbasimba)
- Improve FITS heuristics to ignore binary tables and other HDUs without a
  defined shape (#62, @imbasimba).


# toasty 0.11.0 (2021-09-17)

- Fix up `toasty tile-study` to handle FITS files properly (@pkgw, #61). The
  input must be in a tangential projection, and only some basic data layouts
  within the FITS container are supported. The `--placeholder-thumbnail` option
  also must be used.
- Fix an off-by-one error in the computations used by `toasty tile-multi-tan`
  (@pkgw, #61)
- Improve some internal APIs for processing studies.


# toasty 0.10.0 (2021-09-10)

- Add `toasty check-avm`, which opens up an image file and reports whether it
  contains AVM (Astronomy Visualization Metadata) tags. This requires that the
  `pyavm` module is installed (#59, @pkgw).
- Add the `--avm` option to the `toasty tile-study` command (#59, @pkgw). When
  specified, spatial positioning information for the input image will be loaded
  from AVM tags in the input image and preserved in the resulting WTML file.
  This option doesn't "just work" automatically (for now) because it requires
  the `pyavm` module to be present, and we don't want to make that a hard
  requirement of installing Toasty.
- Fix `toasty tile-wwtl` to emit correct WTML files once again (#58, @pkgw).
- Increase the ability of the "multi-WCS" FITS tiling functionality to handle
  huge images by reprojecting them in (large) chunks. This shouldn't affect
  performance with reasonable-sized images, but makes it possible to handle
  large ones. Here "large" means that the image consumes something like 10-25%
  of the available system memory.
- Silence various unhelpful Python warnings
- Enable FITS processing to work when the input image has more than two axes,
  if the other axes are only one element long (#57, @pkgw).
- Write out `DATAMIN` and `DATAMAX` headers in output FITS files, which helps
  WWT set the correct scaling for FITS visualization (#57, @pkgw).


# toasty 0.9.0 (2021-08-25)

- Add a `plate-caree-panorama` projection mode to the `tile-allsky` command
  (#55, @astrodavid10).


# toasty 0.8.0 (2021-08-19)

- Add a `--name` argument to the `tile-wwtl` command (#53, #54, @astrodavid10,
  @pkgw).


# toasty 0.7.1 (2021-08-06)

- No code changes from 0.7.0. The Python package didn't publish to PyPI due
  to an issue with the automation, which should now be fixed.


# toasty 0.7.0 (2021-08-06)

- Add the `toasty pipeline ignore-rejects` command to allow you to tell the
  Toasty pipeline system to ignore certain images going forward. This will be
  helpful if your pipeline provides some images that, say, aren't actually
  images of the sky (#51, @pkgw).
- Start requiring and using version 0.10 of the [wwt_data_formats] support
  library. This version includes important improvements to how image coordinates
  (WCS) are handled. Previously, some kinds of coordinates weren't handled
  completely correctly. While it's better to do this correctly, the new code may
  break some existing workflows if they accidentally relied on the broken
  behavior.
- Implement end-to-end support for tiling FITS data in the backend (#52, @pkgw)!
  These datasets can be displayed using the very latest version of the WWT
  rendering engine. Toasty's support for creating these datasets needs to be
  exposed in a more user-friendly way, including documentation and examples,
  but the core algorithms should generate working datasets.

[wwt_data_formats]: https://wwt-data-formats.readthedocs.io/


# toasty 0.6.4 (2021-02-09)

- Properly handle CLI glob arguments on Windows. It turns out that we need to
  handle them manually, sigh. This relies on new functionality added in
  `wwt_data_formats` 0.9.1 (which I should have versioned as 0.10.0 because it
  adds a new API, but oh well).


# toasty 0.6.3 (2021-02-03)

- If a PIL image loads up with an unexpected mode, try to convert it to regular
  RGB or RGBA. This should fix handling of images with palette color ("P" mode)
- In the Djangoplicity pipeline, handle a test case where the second
  Spatial.Scale tag is empty (observed in NOIRLab noao-02274).
- In the Djangoplicity pipeline, make sure to use UTF8 encoding when writing out
  JSON. Should fix processing of images whose descriptions contain non-ASCII,
  when running on Windows.
- Fix the pyramid I/O code, which was incorrectly choosing a "none" output format
  in certain codepaths. Closes #43.


# toasty 0.6.2 (2020-12-17)

- Add a few knobs so that we can get the Djangoplicity pipeline working for
  `eso.org`
- Tidy up the pipeline output a little bit.


# toasty 0.6.1 (2020-12-09)

Some fixes to the pipeline functionality:

- Add globbing support for the operations that take image-id arguments
- Attempt to fix crashing on non-actionable candidates on Windows
- Improvements to the relevant docs
- Bump the required version of `wwt_data_formats` to the correct value


# toasty 0.6.0 (2020-12-04)

- Start supporting the pipeline processing framework! See the documentation for
  a workflow outline and explanations of the `toasty pipeline` commands (#40,
  @pkgw)
- Start supporting FITS tiling! FITS files can now be procesed with the
  `tile-study` subcommand (@astrofrog, #30)
- In service of the above, improve how image modes and their corresponding file
  formats are handled. The internal systems are now more sensible and can
  properly handle FITS images (@astrofrog, #30)
- Also start supporting the attachment of WCS information to images. This should
  help us make it so less special-casing of different image types is needed.
- Fix some dumb bugs in the merging machinery so that our high-level tiles
  don't come out busted.


# toasty 0.5.0 (2020-10-26)

- Add a `plate-carree-ecliptic` projection mode, for images that are in a plate
  carrée projection but in a barycentric true ecliptic coordinate system
- Add a `--crop` option to generic image-loading commands that allows you to crop
  pixels off the edges of input images before processing them.
- Add a new image mode, “F16x3”, corresponding to three planes of “half
  precision” floating-point numbers. This is useful for high-dynamic-range (HDR)
  processing.
- Process OpenEXR files using the new F16x3 mode, rather than converting them to
  RGB upon load.
- Add a `--type` option to the `cascade` command to allow cascading more file
  types than just PNG: now arrays of floating-point data can be cascaded from
  the command line, too, including F16x3 tiles.
- Add a `transform fx3-to-rgb` command to transform three-plane floating-point
  pyramids into RGB data. In combination with the above features, this means
  that you can tile large OpenEXR files and preserve the dynamic range all the
  way down to the base tile. If the image is converted to RGB first, the
  dynamic-range limitations of 8-bit colors cause the detail to be washed out as
  the image is downsampled.

Some lower-level changes:

- Group pipeline commands under a subcommand
- Rename `healpix-sample-data-tiles` to `tile-healpix`
- Start building support for multi-generic-WCS tiling
- Avoid deadlocking in very large cascade operations
- Avoid annoying warnings in the averaging_merger when there are NaNs
- Specify UTF-8 encoding whenever working with text

# toasty 0.4.0 (2020-10-05)

- In WTML outputs, omit the <Place> wrapper for all-sky data sets
- When using `tile-allsky` in `plate-carree-planet` mode, use the "Planet" data
  set type
- Add `--name` options to `tile-allsky` and `tile-study`

# toasty 0.3.3 (2020-09-29)

- Make sure to close WWTL files after reading them in. May fix the test suite
  on some Windows machines.

# toasty 0.3.2 (2020-09-29)

- Switch to Cranko for versioning and release management, and Azure Pipelines
  for CI/CD, and Codecov.io for coverage monitoring.
- Fix tests on Windows, where there is no `healpy`

# 0.3.1 (2020 Sep 21)

- If PIL is missing colorspace support, don't crash with an error, but provide a
  big warning.
- Add a `plate-carree-galactic` projection type, for equirectangular images in
  Galactic coordinates.
- In the plate carrée image samplers, round nearest-neighbor pixel coordinates
  rather than truncating the fractional component. This should fix a half-pixel
  offset in TOASTed maps.
- Remove some old functionalities that are currently going unused, and not
  expected to become needed in the future.

# 0.3.0 (2020 Sep 18)

- Attempt to properly categorize Cython as a build-time-only dependency. We don't
  need it at runtime.

# 0.2.0 (2020 Sep 17)

- Add a first cut at support for OpenEXR images. This may evolve since it might
  be valuable to take more advantage of OpenEXR's support for high-dynamic-range
  imagery.
- Add cool progress reporting for tiling and cascading!
- Fix installation on Windows (hopefully).
- Add a new `make-thumbnail` utility command.
- Add `--placeholder-thumbnail` to some tiling commands to avoid the thumbnailing
  step, which can be very slow and memory-intensive for huge input images.
- Internal cleanups.

# 0.1.0 (2020 Sep 15)

- Massive rebuild of just about everything about the package.
- New CLI tool, `toasty`.

# 0.0.3 (2019 Aug 3)

- Attempt to fix ReadTheDocs build.
- Better metadata for PyPI.
- Exercise workflow documented in `RELEASE_PROCESS.md`.

# 0.0.2 (2019 Aug 3)

- Revamp packaging infrastructure
- Stub out some docs
- Include changes contributed by Clara Brasseur / STScI<|MERGE_RESOLUTION|>--- conflicted
+++ resolved
@@ -1,16 +1,13 @@
-<<<<<<< HEAD
-=======
-# rc: micro bump
+# toasty 0.18.1 (2022-09-07)
 
 - Fix tiling on macOS+Py3.7 due to an unexpectedly unimplemented API (#94,
   @pkgw).
 
-The DOI of this release is [xx.xxxx/dev-build.toasty.version][xdoi].
-
-[xdoi]: https://doi.org/xx.xxxx/dev-build.toasty.version
-
-
->>>>>>> 1186a23e
+The DOI of this release is [10.5281/zenodo.7058238][xdoi].
+
+[xdoi]: https://doi.org/10.5281/zenodo.7058238
+
+
 # toasty 0.18.0 (2022-09-06)
 
 This release of Toasty contains a whole boatload of improvements! There are
