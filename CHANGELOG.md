<<<<<<< HEAD
=======
# rc: micro bump

- No code changes from 0.7.0. The Python package didn't publish to PyPI due
  to an issue with the automation, which should now be fixed.


>>>>>>> cdf3372e
# toasty 0.7.0 (2021-08-06)

- Add the `toasty pipeline ignore-rejects` command to allow you to tell the
  Toasty pipeline system to ignore certain images going forward. This will be
  helpful if your pipeline provides some images that, say, aren't actually
  images of the sky (#51, @pkgw).
- Start requiring and using version 0.10 of the [wwt_data_formats] support
  library. This version includes important improvements to how image coordinates
  (WCS) are handled. Previously, some kinds of coordinates weren't handled
  completely correctly. While it's better to do this correctly, the new code may
  break some existing workflows if they accidentally relied on the broken
  behavior.
- Implement end-to-end support for tiling FITS data in the backend (#52, @pkgw)!
  These datasets can be displayed using the very latest version of the WWT
  rendering engine. Toasty's support for creating these datasets needs to be
  exposed in a more user-friendly way, including documentation and examples,
  but the core algorithms should generate working datasets.

[wwt_data_formats]: https://wwt-data-formats.readthedocs.io/


# toasty 0.6.4 (2021-02-09)

- Properly handle CLI glob arguments on Windows. It turns out that we need to
  handle them manually, sigh. This relies on new functionality added in
  `wwt_data_formats` 0.9.1 (which I should have versioned as 0.10.0 because it
  adds a new API, but oh well).


# toasty 0.6.3 (2021-02-03)

- If a PIL image loads up with an unexpected mode, try to convert it to regular
  RGB or RGBA. This should fix handling of images with palette color ("P" mode)
- In the Djangoplicity pipeline, handle a test case where the second
  Spatial.Scale tag is empty (observed in NOIRLab noao-02274).
- In the Djangoplicity pipeline, make sure to use UTF8 encoding when writing out
  JSON. Should fix processing of images whose descriptions contain non-ASCII,
  when running on Windows.
- Fix the pyramid I/O code, which was incorrectly choosing a "none" output format
  in certain codepaths. Closes #43.


# toasty 0.6.2 (2020-12-17)

- Add a few knobs so that we can get the Djangoplicity pipeline working for
  `eso.org`
- Tidy up the pipeline output a little bit.


# toasty 0.6.1 (2020-12-09)

Some fixes to the pipeline functionality:

- Add globbing support for the operations that take image-id arguments
- Attempt to fix crashing on non-actionable candidates on Windows
- Improvements to the relevant docs
- Bump the required version of `wwt_data_formats` to the correct value


# toasty 0.6.0 (2020-12-04)

- Start supporting the pipeline processing framework! See the documentation for
  a workflow outline and explanations of the `toasty pipeline` commands (#40,
  @pkgw)
- Start supporting FITS tiling! FITS files can now be procesed with the
  `tile-study` subcommand (@astrofrog, #30)
- In service of the above, improve how image modes and their corresponding file
  formats are handled. The internal systems are now more sensible and can
  properly handle FITS images (@astrofrog, #30)
- Also start supporting the attachment of WCS information to images. This should
  help us make it so less special-casing of different image types is needed.
- Fix some dumb bugs in the merging machinery so that our high-level tiles
  don't come out busted.


# toasty 0.5.0 (2020-10-26)

- Add a `plate-carree-ecliptic` projection mode, for images that are in a plate
  carrée projection but in a barycentric true ecliptic coordinate system
- Add a `--crop` option to generic image-loading commands that allows you to crop
  pixels off the edges of input images before processing them.
- Add a new image mode, “F16x3”, corresponding to three planes of “half
  precision” floating-point numbers. This is useful for high-dynamic-range (HDR)
  processing.
- Process OpenEXR files using the new F16x3 mode, rather than converting them to
  RGB upon load.
- Add a `--type` option to the `cascade` command to allow cascading more file
  types than just PNG: now arrays of floating-point data can be cascaded from
  the command line, too, including F16x3 tiles.
- Add a `transform fx3-to-rgb` command to transform three-plane floating-point
  pyramids into RGB data. In combination with the above features, this means
  that you can tile large OpenEXR files and preserve the dynamic range all the
  way down to the base tile. If the image is converted to RGB first, the
  dynamic-range limitations of 8-bit colors cause the detail to be washed out as
  the image is downsampled.

Some lower-level changes:

- Group pipeline commands under a subcommand
- Rename `healpix-sample-data-tiles` to `tile-healpix`
- Start building support for multi-generic-WCS tiling
- Avoid deadlocking in very large cascade operations
- Avoid annoying warnings in the averaging_merger when there are NaNs
- Specify UTF-8 encoding whenever working with text

# toasty 0.4.0 (2020-10-05)

- In WTML outputs, omit the <Place> wrapper for all-sky data sets
- When using `tile-allsky` in `plate-carree-planet` mode, use the "Planet" data
  set type
- Add `--name` options to `tile-allsky` and `tile-study`

# toasty 0.3.3 (2020-09-29)

- Make sure to close WWTL files after reading them in. May fix the test suite
  on some Windows machines.

# toasty 0.3.2 (2020-09-29)

- Switch to Cranko for versioning and release management, and Azure Pipelines
  for CI/CD, and Codecov.io for coverage monitoring.
- Fix tests on Windows, where there is no `healpy`

# 0.3.1 (2020 Sep 21)

- If PIL is missing colorspace support, don't crash with an error, but provide a
  big warning.
- Add a `plate-carree-galactic` projection type, for equirectangular images in
  Galactic coordinates.
- In the plate carrée image samplers, round nearest-neighbor pixel coordinates
  rather than truncating the fractional component. This should fix a half-pixel
  offset in TOASTed maps.
- Remove some old functionalities that are currently going unused, and not
  expected to become needed in the future.

# 0.3.0 (2020 Sep 18)

- Attempt to properly categorize Cython as a build-time-only dependency. We don't
  need it at runtime.

# 0.2.0 (2020 Sep 17)

- Add a first cut at support for OpenEXR images. This may evolve since it might
  be valuable to take more advantage of OpenEXR's support for high-dynamic-range
  imagery.
- Add cool progress reporting for tiling and cascading!
- Fix installation on Windows (hopefully).
- Add a new `make-thumbnail` utility command.
- Add `--placeholder-thumbnail` to some tiling commands to avoid the thumbnailing
  step, which can be very slow and memory-intensive for huge input images.
- Internal cleanups.

# 0.1.0 (2020 Sep 15)

- Massive rebuild of just about everything about the package.
- New CLI tool, `toasty`.

# 0.0.3 (2019 Aug 3)

- Attempt to fix ReadTheDocs build.
- Better metadata for PyPI.
- Exercise workflow documented in `RELEASE_PROCESS.md`.

# 0.0.2 (2019 Aug 3)

- Revamp packaging infrastructure
- Stub out some docs
- Include changes contributed by Clara Brasseur / STScI<|MERGE_RESOLUTION|>--- conflicted
+++ resolved
@@ -1,12 +1,9 @@
-<<<<<<< HEAD
-=======
-# rc: micro bump
+# toasty 0.7.1 (2021-08-06)
 
 - No code changes from 0.7.0. The Python package didn't publish to PyPI due
   to an issue with the automation, which should now be fixed.
 
 
->>>>>>> cdf3372e
 # toasty 0.7.0 (2021-08-06)
 
 - Add the `toasty pipeline ignore-rejects` command to allow you to tell the
