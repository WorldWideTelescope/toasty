<<<<<<< HEAD
=======
# rc: micro bump

- Properly match and propagate diagonal PC headers in multi-tan processing (#83,
  @pkgw). This fixes processing of the JWST Level 3 FITS data for the deep
  field, which are on a rotated TAN projection.


>>>>>>> 8222433f
# toasty 0.17.0 (2022-07-12)

- Add an `--avm-from` option to `toasty tile-study`, which would have been
  useful with the JWST imagery released yesterday (#82, @pkgw).
- Support tiled FITS in `toasty tile-healpix` (#79, #80, @pkgw), and add a
  `--force-galactic` option.
- Avoid HEALPix HDUs without data (#79, @pkgw)
- Add some diagnostics for spatial AVM information in `toasty check-avm` (#78,
  @pkgw)
- Update tests for new `wwt_data_formats` constellation support and other
  changing dependencies.


# toasty 0.16.1 (2022-01-27)

- Toasty is now more forgiving with FITS and WCS shapes when tiling FITS data
  (#76, @pkgw). In particular, it will behave more correctly when the data and
  WCS shapes disagree, and if the data have interesting structure in the
  non-celestial axes, Toasty will take the first celestial plane it finds rather
  than rejecting the input file.


# toasty 0.16.0 (2022-01-25)

- Add support for some more kinds of longitude arrangements seen in planetary
  maps: "zero left" where the longitude = 0 line is on the left edge of the
  image, rather than in the center, and "zero right" which is comparable except
  that longitude increases to the left, as usually seen in sky maps, rather than
  to the right (#75, @pkgw). These are available in the CLI with the new
  `plate-carree-planet-zeroleft` and `plate-carree-planet-zeroright` projection
  types.
- When creating planetary TOAST maps, actually use the planetary TOAST
  coordinate system by default (#75, @pkgw).


# toasty 0.15.0 (2022-01-14)

- Start adding metadata about data min/max values and suggested pixel range cuts
  for tiled FITS data sets, for either TOAST or HiPS-based data processing (#71,
  @imbasimba). This will allow the renderer to provide nice default settings
  when opening up FITS datasets.
- Add support for 32-bit integer FITS (#72, @imbasimba)
- Allow Astropy's WCS code to fix non-standard FITS headers, which increases our
  compatibility with more FITS datasets in the wild (#73, @imbasimba)
- Add the `--fits-wcs` argument to `tile-study`, to apply coordinates to an RGB
  image based on the data contained in a separate FITS file (#74, @pkgw). This
  is especially useful if you have an image that Astrometry.Net can solve, since
  that service produces small downloadable FITS files with its solution
  information.
- Reorganize the API docs a bit (#74, @pkgw)


# toasty 0.14.0 (2021-12-13)

- Expand the all-in-one FITS API, [`toasty.tile_fits`], to invoke the
  [`hipsgen`] program when given an image that is larger than about 20° on the
  sky ([#69], [@imbasimba], [@pkgw]). This is the breakpoint at which WWT's tangential
  projection starts yielding visually poor results.
- Add the [`toasty view`] CLI tool the builds on the above, and the new
  scripting support in the resarch app, to act as a command-line FITS viewer
  ([#69], [@pkgw])! Just run `toasty view myfile.fits` to view interactively in your
  browser, with sky context and all of the features provided by the research
  app.
- When loading FITS collections, the `hdu_index` can now be a list of integers,
  instead of just one integer ([#69], [@imbasimba]). This lets you specify different
  image HDUs to use for different input files.
- Various new APIs and internal improvements to enable the above; there's a new
  [`toasty.fits_tiler`] module and new interfaces in [`toasty.collection`].
- Add a hack to strongarm AstroPy into being willing to load WCS from improper
  files that include TPV distortions without using the `-TPV` projection type
  ([#69], [@pkgw]). This allows us to view some of the [DASCH] FITS files.

[`toasty.tile_fits`]: https://toasty.readthedocs.io/en/latest/api/toasty.tile_fits.html
[`hipsgen`]: https://aladin.u-strasbg.fr/hips/HipsIn10Steps.gml
[#69]: https://github.com/WorldWideTelescope/toasty/pull/69
[@imbasimba]: https://github.com/imbasimba
[@pkgw]: https://github.com/pkgw
[`toasty view`]: https://toasty.readthedocs.io/en/latest/cli/view.html
[`toasty.tile_fits`]: https://toasty.readthedocs.io/en/latest/api/toasty.tile_fits.html
[`toasty.fits_tiler`]: https://toasty.readthedocs.io/en/latest/api.html#module-toasty.fits_tiler
[`toasty.collection`]: https://toasty.readthedocs.io/en/latest/api.html#module-toasty.collection
[DASCH]: http://dasch.rc.fas.harvard.edu/project.php


# toasty 0.13.0 (2021-11-17)

- Add an automagical all-in-one API, `toasty.tile_fits`, that takes FITS input
  and tiles it (#68, @imbasimba). The goal here is to do the right thing with
  any kind of non-ridiculous input you can throw at it.
- Turn `reproject` and `shapely` into hard dependencies to enable the above
  API to work reliably (#68, @imbasimba).


# toasty 0.12.0 (2021-11-01)

- Both toasty's AstroPix/Djangoplicity pipeline and the `wwt_data_formats`
  module had WCS handling bugs that canceled each other out. The data-formats
  bug was fixed in release 0.10.2 of that package, which caused the Toasty bug
  to become apparent. Fix that (reported by @astrodavid10, #65; fixed by @pkgw,
  #66).
- Fixed and features needed to process the SELENE Kaguya TC dataset (@pkgw,
  #63). Unfortunately these changes are lacking corresponding documentation:
  - Add a U8 image mode.
  - Add APIs to filter out out subtrees when sampling TOAST pyramids.
  - Add proper support for the planetary TOAST coordinate system, which is
    rotated 180 degrees in longitude from the celestial one.
  - Add support for JPEG2000 images.
  - Add support for chunked TOAST tiling.
  - Add a chunked plate-carree TOAST sampler.
  - Fix out-of-date data when updating PIL-based images.
  - Improve multiprocessing implementations to avoid race conditions on exit and
    operate more robustly in multi-node (HPC) contexts.
  - Add the ability for `toasty transform` (and underlying APIs) to emit the
    transformed data into a separate pyramid; i.e. create a tree of only JPG
    files from a tree of NPY files.
  - Add `toasty transform u8-to-rgb`
  - Don't create every directory when removing lockfiles
- Fix FITS file update on Windows (#67, @imbasimba)
- Improve FITS heuristics to ignore binary tables and other HDUs without a
  defined shape (#62, @imbasimba).


# toasty 0.11.0 (2021-09-17)

- Fix up `toasty tile-study` to handle FITS files properly (@pkgw, #61). The
  input must be in a tangential projection, and only some basic data layouts
  within the FITS container are supported. The `--placeholder-thumbnail` option
  also must be used.
- Fix an off-by-one error in the computations used by `toasty tile-multi-tan`
  (@pkgw, #61)
- Improve some internal APIs for processing studies.


# toasty 0.10.0 (2021-09-10)

- Add `toasty check-avm`, which opens up an image file and reports whether it
  contains AVM (Astronomy Visualization Metadata) tags. This requires that the
  `pyavm` module is installed (#59, @pkgw).
- Add the `--avm` option to the `toasty tile-study` command (#59, @pkgw). When
  specified, spatial positioning information for the input image will be loaded
  from AVM tags in the input image and preserved in the resulting WTML file.
  This option doesn't "just work" automatically (for now) because it requires
  the `pyavm` module to be present, and we don't want to make that a hard
  requirement of installing Toasty.
- Fix `toasty tile-wwtl` to emit correct WTML files once again (#58, @pkgw).
- Increase the ability of the "multi-WCS" FITS tiling functionality to handle
  huge images by reprojecting them in (large) chunks. This shouldn't affect
  performance with reasonable-sized images, but makes it possible to handle
  large ones. Here "large" means that the image consumes something like 10-25%
  of the available system memory.
- Silence various unhelpful Python warnings
- Enable FITS processing to work when the input image has more than two axes,
  if the other axes are only one element long (#57, @pkgw).
- Write out `DATAMIN` and `DATAMAX` headers in output FITS files, which helps
  WWT set the correct scaling for FITS visualization (#57, @pkgw).


# toasty 0.9.0 (2021-08-25)

- Add a `plate-caree-panorama` projection mode to the `tile-allsky` command
  (#55, @astrodavid10).


# toasty 0.8.0 (2021-08-19)

- Add a `--name` argument to the `tile-wwtl` command (#53, #54, @astrodavid10,
  @pkgw).


# toasty 0.7.1 (2021-08-06)

- No code changes from 0.7.0. The Python package didn't publish to PyPI due
  to an issue with the automation, which should now be fixed.


# toasty 0.7.0 (2021-08-06)

- Add the `toasty pipeline ignore-rejects` command to allow you to tell the
  Toasty pipeline system to ignore certain images going forward. This will be
  helpful if your pipeline provides some images that, say, aren't actually
  images of the sky (#51, @pkgw).
- Start requiring and using version 0.10 of the [wwt_data_formats] support
  library. This version includes important improvements to how image coordinates
  (WCS) are handled. Previously, some kinds of coordinates weren't handled
  completely correctly. While it's better to do this correctly, the new code may
  break some existing workflows if they accidentally relied on the broken
  behavior.
- Implement end-to-end support for tiling FITS data in the backend (#52, @pkgw)!
  These datasets can be displayed using the very latest version of the WWT
  rendering engine. Toasty's support for creating these datasets needs to be
  exposed in a more user-friendly way, including documentation and examples,
  but the core algorithms should generate working datasets.

[wwt_data_formats]: https://wwt-data-formats.readthedocs.io/


# toasty 0.6.4 (2021-02-09)

- Properly handle CLI glob arguments on Windows. It turns out that we need to
  handle them manually, sigh. This relies on new functionality added in
  `wwt_data_formats` 0.9.1 (which I should have versioned as 0.10.0 because it
  adds a new API, but oh well).


# toasty 0.6.3 (2021-02-03)

- If a PIL image loads up with an unexpected mode, try to convert it to regular
  RGB or RGBA. This should fix handling of images with palette color ("P" mode)
- In the Djangoplicity pipeline, handle a test case where the second
  Spatial.Scale tag is empty (observed in NOIRLab noao-02274).
- In the Djangoplicity pipeline, make sure to use UTF8 encoding when writing out
  JSON. Should fix processing of images whose descriptions contain non-ASCII,
  when running on Windows.
- Fix the pyramid I/O code, which was incorrectly choosing a "none" output format
  in certain codepaths. Closes #43.


# toasty 0.6.2 (2020-12-17)

- Add a few knobs so that we can get the Djangoplicity pipeline working for
  `eso.org`
- Tidy up the pipeline output a little bit.


# toasty 0.6.1 (2020-12-09)

Some fixes to the pipeline functionality:

- Add globbing support for the operations that take image-id arguments
- Attempt to fix crashing on non-actionable candidates on Windows
- Improvements to the relevant docs
- Bump the required version of `wwt_data_formats` to the correct value


# toasty 0.6.0 (2020-12-04)

- Start supporting the pipeline processing framework! See the documentation for
  a workflow outline and explanations of the `toasty pipeline` commands (#40,
  @pkgw)
- Start supporting FITS tiling! FITS files can now be procesed with the
  `tile-study` subcommand (@astrofrog, #30)
- In service of the above, improve how image modes and their corresponding file
  formats are handled. The internal systems are now more sensible and can
  properly handle FITS images (@astrofrog, #30)
- Also start supporting the attachment of WCS information to images. This should
  help us make it so less special-casing of different image types is needed.
- Fix some dumb bugs in the merging machinery so that our high-level tiles
  don't come out busted.


# toasty 0.5.0 (2020-10-26)

- Add a `plate-carree-ecliptic` projection mode, for images that are in a plate
  carrée projection but in a barycentric true ecliptic coordinate system
- Add a `--crop` option to generic image-loading commands that allows you to crop
  pixels off the edges of input images before processing them.
- Add a new image mode, “F16x3”, corresponding to three planes of “half
  precision” floating-point numbers. This is useful for high-dynamic-range (HDR)
  processing.
- Process OpenEXR files using the new F16x3 mode, rather than converting them to
  RGB upon load.
- Add a `--type` option to the `cascade` command to allow cascading more file
  types than just PNG: now arrays of floating-point data can be cascaded from
  the command line, too, including F16x3 tiles.
- Add a `transform fx3-to-rgb` command to transform three-plane floating-point
  pyramids into RGB data. In combination with the above features, this means
  that you can tile large OpenEXR files and preserve the dynamic range all the
  way down to the base tile. If the image is converted to RGB first, the
  dynamic-range limitations of 8-bit colors cause the detail to be washed out as
  the image is downsampled.

Some lower-level changes:

- Group pipeline commands under a subcommand
- Rename `healpix-sample-data-tiles` to `tile-healpix`
- Start building support for multi-generic-WCS tiling
- Avoid deadlocking in very large cascade operations
- Avoid annoying warnings in the averaging_merger when there are NaNs
- Specify UTF-8 encoding whenever working with text

# toasty 0.4.0 (2020-10-05)

- In WTML outputs, omit the <Place> wrapper for all-sky data sets
- When using `tile-allsky` in `plate-carree-planet` mode, use the "Planet" data
  set type
- Add `--name` options to `tile-allsky` and `tile-study`

# toasty 0.3.3 (2020-09-29)

- Make sure to close WWTL files after reading them in. May fix the test suite
  on some Windows machines.

# toasty 0.3.2 (2020-09-29)

- Switch to Cranko for versioning and release management, and Azure Pipelines
  for CI/CD, and Codecov.io for coverage monitoring.
- Fix tests on Windows, where there is no `healpy`

# 0.3.1 (2020 Sep 21)

- If PIL is missing colorspace support, don't crash with an error, but provide a
  big warning.
- Add a `plate-carree-galactic` projection type, for equirectangular images in
  Galactic coordinates.
- In the plate carrée image samplers, round nearest-neighbor pixel coordinates
  rather than truncating the fractional component. This should fix a half-pixel
  offset in TOASTed maps.
- Remove some old functionalities that are currently going unused, and not
  expected to become needed in the future.

# 0.3.0 (2020 Sep 18)

- Attempt to properly categorize Cython as a build-time-only dependency. We don't
  need it at runtime.

# 0.2.0 (2020 Sep 17)

- Add a first cut at support for OpenEXR images. This may evolve since it might
  be valuable to take more advantage of OpenEXR's support for high-dynamic-range
  imagery.
- Add cool progress reporting for tiling and cascading!
- Fix installation on Windows (hopefully).
- Add a new `make-thumbnail` utility command.
- Add `--placeholder-thumbnail` to some tiling commands to avoid the thumbnailing
  step, which can be very slow and memory-intensive for huge input images.
- Internal cleanups.

# 0.1.0 (2020 Sep 15)

- Massive rebuild of just about everything about the package.
- New CLI tool, `toasty`.

# 0.0.3 (2019 Aug 3)

- Attempt to fix ReadTheDocs build.
- Better metadata for PyPI.
- Exercise workflow documented in `RELEASE_PROCESS.md`.

# 0.0.2 (2019 Aug 3)

- Revamp packaging infrastructure
- Stub out some docs
- Include changes contributed by Clara Brasseur / STScI<|MERGE_RESOLUTION|>--- conflicted
+++ resolved
@@ -1,13 +1,10 @@
-<<<<<<< HEAD
-=======
-# rc: micro bump
+# toasty 0.17.1 (2022-07-14)
 
 - Properly match and propagate diagonal PC headers in multi-tan processing (#83,
   @pkgw). This fixes processing of the JWST Level 3 FITS data for the deep
   field, which are on a rotated TAN projection.
 
 
->>>>>>> 8222433f
 # toasty 0.17.0 (2022-07-12)
 
 - Add an `--avm-from` option to `toasty tile-study`, which would have been
