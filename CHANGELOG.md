--- conflicted
+++ resolved
@@ -1,6 +1,4 @@
-<<<<<<< HEAD
-=======
-# rc: minor bump
+# toasty 0.18.0 (2022-09-06)
 
 This release of Toasty contains a whole boatload of improvements! There are
 no less than three major ones:
@@ -43,12 +41,11 @@
 - DASCH FITS files with TPV distortions are now loaded with the correct LONPOLE
   setting.
 
-The DOI of this release is [xx.xxxx/dev-build.toasty.version][xdoi].
-
-[xdoi]: https://doi.org/xx.xxxx/dev-build.toasty.version
-
-
->>>>>>> 22997fbc
+The DOI of this release is [10.5281/zenodo.7055477][xdoi].
+
+[xdoi]: https://doi.org/10.5281/zenodo.7055477
+
+
 # toasty 0.17.1 (2022-07-14)
 
 - Properly match and propagate diagonal PC headers in multi-tan processing (#83,
