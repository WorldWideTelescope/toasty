<<<<<<< HEAD
=======
# rc: minor bump

- In WTML outputs, omit the <Place> wrapper for all-sky data sets
- When using `tile-allsky` in `plate-carree-planet` mode, use the "Planet" data
  set type
- Add `--name` options to `tile-allsky` and `tile-study`

>>>>>>> 5cd8b067
# toasty 0.3.3 (2020-09-29)

- Make sure to close WWTL files after reading them in. May fix the test suite
  on some Windows machines.

# toasty 0.3.2 (2020-09-29)

- Switch to Cranko for versioning and release management, and Azure Pipelines
  for CI/CD, and Codecov.io for coverage monitoring.
- Fix tests on Windows, where there is no `healpy`

# 0.3.1 (2020 Sep 21)

- If PIL is missing colorspace support, don't crash with an error, but provide a
  big warning.
- Add a `plate-carree-galactic` projection type, for equirectangular images in
  Galactic coordinates.
- In the plate carrée image samplers, round nearest-neighbor pixel coordinates
  rather than truncating the fractional component. This should fix a half-pixel
  offset in TOASTed maps.
- Remove some old functionalities that are currently going unused, and not
  expected to become needed in the future.

# 0.3.0 (2020 Sep 18)

- Attempt to properly categorize Cython as a build-time-only dependency. We don't
  need it at runtime.

# 0.2.0 (2020 Sep 17)

- Add a first cut at support for OpenEXR images. This may evolve since it might
  be valuable to take more advantage of OpenEXR's support for high-dynamic-range
  imagery.
- Add cool progress reporting for tiling and cascading!
- Fix installation on Windows (hopefully).
- Add a new `make-thumbnail` utility command.
- Add `--placeholder-thumbnail` to some tiling commands to avoid the thumbnailing
  step, which can be very slow and memory-intensive for huge input images.
- Internal cleanups.

# 0.1.0 (2020 Sep 15)

- Massive rebuild of just about everything about the package.
- New CLI tool, `toasty`.

# 0.0.3 (2019 Aug 3)

- Attempt to fix ReadTheDocs build.
- Better metadata for PyPI.
- Exercise workflow documented in `RELEASE_PROCESS.md`.

# 0.0.2 (2019 Aug 3)

- Revamp packaging infrastructure
- Stub out some docs
- Include changes contributed by Clara Brasseur / STScI<|MERGE_RESOLUTION|>--- conflicted
+++ resolved
@@ -1,13 +1,10 @@
-<<<<<<< HEAD
-=======
-# rc: minor bump
+# toasty 0.4.0 (2020-10-05)
 
 - In WTML outputs, omit the <Place> wrapper for all-sky data sets
 - When using `tile-allsky` in `plate-carree-planet` mode, use the "Planet" data
   set type
 - Add `--name` options to `tile-allsky` and `tile-study`
 
->>>>>>> 5cd8b067
 # toasty 0.3.3 (2020-09-29)
 
 - Make sure to close WWTL files after reading them in. May fix the test suite
