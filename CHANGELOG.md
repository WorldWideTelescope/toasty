--- conflicted
+++ resolved
@@ -1,6 +1,4 @@
-<<<<<<< HEAD
-=======
-# rc: micro bump
+# toasty 0.6.1 (2020-12-09)
 
 Some fixes to the pipeline functionality:
 
@@ -10,7 +8,6 @@
 - Bump the required version of `wwt_data_formats` to the correct value
 
 
->>>>>>> 3ba5c84f
 # toasty 0.6.0 (2020-12-04)
 
 - Start supporting the pipeline processing framework! See the documentation for
