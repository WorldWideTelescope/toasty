--- conflicted
+++ resolved
@@ -1,12 +1,9 @@
-<<<<<<< HEAD
-=======
-# rc: minor bump
+# toasty 0.8.0 (2021-08-19)
 
 - Add a `--name` argument to the `tile-wwtl` command (#53, #54, @astrodavid10,
   @pkgw).
 
 
->>>>>>> aaa192ad
 # toasty 0.7.1 (2021-08-06)
 
 - No code changes from 0.7.0. The Python package didn't publish to PyPI due
