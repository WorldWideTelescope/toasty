<<<<<<< HEAD
=======
# rc: micro bump

- Update for Numpy 2.0 compatibility (#102, @pkgw). Previous releases will
  work in most cases, but are not 100% compatible.
- If guessing parallelism in a Slurm HPC execution environment, try to respect
  the job's resource allocation (#101, @pkgw). Often, on an HPC cluster the
  number of CPU cores on the host machine will be a bad indicator of the
  parallelism level that you should target, because you may only be allocated a
  small fraction of them.


>>>>>>> adba3182
# toasty 0.19.0 (2023-12-14)

- Implement a `--tiling-method` argument for `toasty view` (#97, @pkgw). This
  allows you to force the choice of a specific method. In particular, sometimes
  it is helpful to force the use of TOAST to get the most accurate display over
  large angular sizes.
- Fix an outdated usage that broke processing of all-sky plate carrée ecliptic
  images with Astropy 6.x (#99, @pkgw)
- Fix TOASTing of multi-plane (e.g, RGB) images that don't cover the whole sky
  (#99, @pkgw). This fixes processing of RGB images that have lots of pixels but
  don't necessarily cover huge solid angles.
- In `toasty tile-study`, if we're getting WCS information from a FITS file but
  its dimensions disagree with the input image, try rescaling the pixel size if
  the overall image shape is the same (#99, @pkgw). This reproduces behavior
  already implemented for AVM processing, and helps if, say, you want to process
  a large image where you've submitted a scaled-down version of it to
  Astrometry.Net.
- Various fixes to the test suite and CI system.


# toasty 0.18.1 (2022-09-07)

- Fix tiling on macOS+Py3.7 due to an unexpectedly unimplemented API (#94,
  @pkgw).

The DOI of this release is [10.5281/zenodo.7058238][xdoi].

[xdoi]: https://doi.org/10.5281/zenodo.7058238


# toasty 0.18.0 (2022-09-06)

This release of Toasty contains a whole boatload of improvements! There are
no less than three major ones:

- Support tiling FITS data to the all-sky TOAST projection (#86, @imbasimba)!
  Now you can create all-sky FITS datasets that can be displayed in the latest
  release of the WWT engine. This includes a new routine to automatically
  determine the appropriate TOAST resolution level.
- A new `-t` option to `toasty view` allows you to view FITS data on remote
  systems using SSH tunneling (#87, @pkgw)! The tunnel mode uses SSH to tile
  the data on the remote machine, run a server, and tunnel the server to the
  local machine for display by your web browser.
- Finally, Toasty releases are now automatically deposited with Zenodo and
  assigned DOIs in the process. This makes it possible to cite the Toasty
  software, indicating exactly which version you were using, in scholarly
  context. The new command `toasty show version-doi` will display the DOI of the
  specific version of Toasty that you're running.

Some smaller improvements support these changes:

- Some of Toasty's internal systems were reorganized to allow for more efficient
  and flexible processing of pyramids (#89, #90, @pkgw). It is now possible to
  perform the "cascade" operation on sub-pyramids of data, allowing for parallel
  processing in HPC scenarios. A new `toasty.pyramid.Pyramid` data structure
  consolidates related code, reducing several nearly duplicate algorithms, and
  provides a more coherent formalism for treating operations on pyramids.
- Also, the code for filtering TOAST pyramids based on latitude/longitude bounds
  was fixed to work when the in-bounds area spanned more than 180 degrees, and
  also was made faster using Cython.
- Other efficiency improvements include:
  - Not writing all-flagged images (#88, @pkgw)
  - Avoiding creation of pyramid directories when reading imagery
  - Avoiding launching parallel operations when there is no work to do
  - Consolidating preparatory work for parallelized cascading
- When Toasty operations are being run in non-interactive scenarios, progress
  bars are now printed much more rarely and without screen overwrites, making
  for smaller and more readable log files (#88, @pkgw). This functionality is
  provided by a small new `toasty.progress` module.
- 16-bit integer images are now supported (#84, @imbasimba).
- DASCH FITS files with TPV distortions are now loaded with the correct LONPOLE
  setting.

The DOI of this release is [10.5281/zenodo.7055477][xdoi].

[xdoi]: https://doi.org/10.5281/zenodo.7055477


# toasty 0.17.1 (2022-07-14)

- Properly match and propagate diagonal PC headers in multi-tan processing (#83,
  @pkgw). This fixes processing of the JWST Level 3 FITS data for the deep
  field, which are on a rotated TAN projection.


# toasty 0.17.0 (2022-07-12)

- Add an `--avm-from` option to `toasty tile-study`, which would have been
  useful with the JWST imagery released yesterday (#82, @pkgw).
- Support tiled FITS in `toasty tile-healpix` (#79, #80, @pkgw), and add a
  `--force-galactic` option.
- Avoid HEALPix HDUs without data (#79, @pkgw)
- Add some diagnostics for spatial AVM information in `toasty check-avm` (#78,
  @pkgw)
- Update tests for new `wwt_data_formats` constellation support and other
  changing dependencies.


# toasty 0.16.1 (2022-01-27)

- Toasty is now more forgiving with FITS and WCS shapes when tiling FITS data
  (#76, @pkgw). In particular, it will behave more correctly when the data and
  WCS shapes disagree, and if the data have interesting structure in the
  non-celestial axes, Toasty will take the first celestial plane it finds rather
  than rejecting the input file.


# toasty 0.16.0 (2022-01-25)

- Add support for some more kinds of longitude arrangements seen in planetary
  maps: "zero left" where the longitude = 0 line is on the left edge of the
  image, rather than in the center, and "zero right" which is comparable except
  that longitude increases to the left, as usually seen in sky maps, rather than
  to the right (#75, @pkgw). These are available in the CLI with the new
  `plate-carree-planet-zeroleft` and `plate-carree-planet-zeroright` projection
  types.
- When creating planetary TOAST maps, actually use the planetary TOAST
  coordinate system by default (#75, @pkgw).


# toasty 0.15.0 (2022-01-14)

- Start adding metadata about data min/max values and suggested pixel range cuts
  for tiled FITS data sets, for either TOAST or HiPS-based data processing (#71,
  @imbasimba). This will allow the renderer to provide nice default settings
  when opening up FITS datasets.
- Add support for 32-bit integer FITS (#72, @imbasimba)
- Allow Astropy's WCS code to fix non-standard FITS headers, which increases our
  compatibility with more FITS datasets in the wild (#73, @imbasimba)
- Add the `--fits-wcs` argument to `tile-study`, to apply coordinates to an RGB
  image based on the data contained in a separate FITS file (#74, @pkgw). This
  is especially useful if you have an image that Astrometry.Net can solve, since
  that service produces small downloadable FITS files with its solution
  information.
- Reorganize the API docs a bit (#74, @pkgw)


# toasty 0.14.0 (2021-12-13)

- Expand the all-in-one FITS API, [`toasty.tile_fits`], to invoke the
  [`hipsgen`] program when given an image that is larger than about 20° on the
  sky ([#69], [@imbasimba], [@pkgw]). This is the breakpoint at which WWT's tangential
  projection starts yielding visually poor results.
- Add the [`toasty view`] CLI tool the builds on the above, and the new
  scripting support in the resarch app, to act as a command-line FITS viewer
  ([#69], [@pkgw])! Just run `toasty view myfile.fits` to view interactively in your
  browser, with sky context and all of the features provided by the research
  app.
- When loading FITS collections, the `hdu_index` can now be a list of integers,
  instead of just one integer ([#69], [@imbasimba]). This lets you specify different
  image HDUs to use for different input files.
- Various new APIs and internal improvements to enable the above; there's a new
  [`toasty.fits_tiler`] module and new interfaces in [`toasty.collection`].
- Add a hack to strongarm AstroPy into being willing to load WCS from improper
  files that include TPV distortions without using the `-TPV` projection type
  ([#69], [@pkgw]). This allows us to view some of the [DASCH] FITS files.

[`toasty.tile_fits`]: https://toasty.readthedocs.io/en/latest/api/toasty.tile_fits.html
[`hipsgen`]: https://aladin.u-strasbg.fr/hips/HipsIn10Steps.gml
[#69]: https://github.com/WorldWideTelescope/toasty/pull/69
[@imbasimba]: https://github.com/imbasimba
[@pkgw]: https://github.com/pkgw
[`toasty view`]: https://toasty.readthedocs.io/en/latest/cli/view.html
[`toasty.tile_fits`]: https://toasty.readthedocs.io/en/latest/api/toasty.tile_fits.html
[`toasty.fits_tiler`]: https://toasty.readthedocs.io/en/latest/api.html#module-toasty.fits_tiler
[`toasty.collection`]: https://toasty.readthedocs.io/en/latest/api.html#module-toasty.collection
[DASCH]: http://dasch.rc.fas.harvard.edu/project.php


# toasty 0.13.0 (2021-11-17)

- Add an automagical all-in-one API, `toasty.tile_fits`, that takes FITS input
  and tiles it (#68, @imbasimba). The goal here is to do the right thing with
  any kind of non-ridiculous input you can throw at it.
- Turn `reproject` and `shapely` into hard dependencies to enable the above
  API to work reliably (#68, @imbasimba).


# toasty 0.12.0 (2021-11-01)

- Both toasty's AstroPix/Djangoplicity pipeline and the `wwt_data_formats`
  module had WCS handling bugs that canceled each other out. The data-formats
  bug was fixed in release 0.10.2 of that package, which caused the Toasty bug
  to become apparent. Fix that (reported by @astrodavid10, #65; fixed by @pkgw,
  #66).
- Fixed and features needed to process the SELENE Kaguya TC dataset (@pkgw,
  #63). Unfortunately these changes are lacking corresponding documentation:
  - Add a U8 image mode.
  - Add APIs to filter out out subtrees when sampling TOAST pyramids.
  - Add proper support for the planetary TOAST coordinate system, which is
    rotated 180 degrees in longitude from the celestial one.
  - Add support for JPEG2000 images.
  - Add support for chunked TOAST tiling.
  - Add a chunked plate-carree TOAST sampler.
  - Fix out-of-date data when updating PIL-based images.
  - Improve multiprocessing implementations to avoid race conditions on exit and
    operate more robustly in multi-node (HPC) contexts.
  - Add the ability for `toasty transform` (and underlying APIs) to emit the
    transformed data into a separate pyramid; i.e. create a tree of only JPG
    files from a tree of NPY files.
  - Add `toasty transform u8-to-rgb`
  - Don't create every directory when removing lockfiles
- Fix FITS file update on Windows (#67, @imbasimba)
- Improve FITS heuristics to ignore binary tables and other HDUs without a
  defined shape (#62, @imbasimba).


# toasty 0.11.0 (2021-09-17)

- Fix up `toasty tile-study` to handle FITS files properly (@pkgw, #61). The
  input must be in a tangential projection, and only some basic data layouts
  within the FITS container are supported. The `--placeholder-thumbnail` option
  also must be used.
- Fix an off-by-one error in the computations used by `toasty tile-multi-tan`
  (@pkgw, #61)
- Improve some internal APIs for processing studies.


# toasty 0.10.0 (2021-09-10)

- Add `toasty check-avm`, which opens up an image file and reports whether it
  contains AVM (Astronomy Visualization Metadata) tags. This requires that the
  `pyavm` module is installed (#59, @pkgw).
- Add the `--avm` option to the `toasty tile-study` command (#59, @pkgw). When
  specified, spatial positioning information for the input image will be loaded
  from AVM tags in the input image and preserved in the resulting WTML file.
  This option doesn't "just work" automatically (for now) because it requires
  the `pyavm` module to be present, and we don't want to make that a hard
  requirement of installing Toasty.
- Fix `toasty tile-wwtl` to emit correct WTML files once again (#58, @pkgw).
- Increase the ability of the "multi-WCS" FITS tiling functionality to handle
  huge images by reprojecting them in (large) chunks. This shouldn't affect
  performance with reasonable-sized images, but makes it possible to handle
  large ones. Here "large" means that the image consumes something like 10-25%
  of the available system memory.
- Silence various unhelpful Python warnings
- Enable FITS processing to work when the input image has more than two axes,
  if the other axes are only one element long (#57, @pkgw).
- Write out `DATAMIN` and `DATAMAX` headers in output FITS files, which helps
  WWT set the correct scaling for FITS visualization (#57, @pkgw).


# toasty 0.9.0 (2021-08-25)

- Add a `plate-caree-panorama` projection mode to the `tile-allsky` command
  (#55, @astrodavid10).


# toasty 0.8.0 (2021-08-19)

- Add a `--name` argument to the `tile-wwtl` command (#53, #54, @astrodavid10,
  @pkgw).


# toasty 0.7.1 (2021-08-06)

- No code changes from 0.7.0. The Python package didn't publish to PyPI due
  to an issue with the automation, which should now be fixed.


# toasty 0.7.0 (2021-08-06)

- Add the `toasty pipeline ignore-rejects` command to allow you to tell the
  Toasty pipeline system to ignore certain images going forward. This will be
  helpful if your pipeline provides some images that, say, aren't actually
  images of the sky (#51, @pkgw).
- Start requiring and using version 0.10 of the [wwt_data_formats] support
  library. This version includes important improvements to how image coordinates
  (WCS) are handled. Previously, some kinds of coordinates weren't handled
  completely correctly. While it's better to do this correctly, the new code may
  break some existing workflows if they accidentally relied on the broken
  behavior.
- Implement end-to-end support for tiling FITS data in the backend (#52, @pkgw)!
  These datasets can be displayed using the very latest version of the WWT
  rendering engine. Toasty's support for creating these datasets needs to be
  exposed in a more user-friendly way, including documentation and examples,
  but the core algorithms should generate working datasets.

[wwt_data_formats]: https://wwt-data-formats.readthedocs.io/


# toasty 0.6.4 (2021-02-09)

- Properly handle CLI glob arguments on Windows. It turns out that we need to
  handle them manually, sigh. This relies on new functionality added in
  `wwt_data_formats` 0.9.1 (which I should have versioned as 0.10.0 because it
  adds a new API, but oh well).


# toasty 0.6.3 (2021-02-03)

- If a PIL image loads up with an unexpected mode, try to convert it to regular
  RGB or RGBA. This should fix handling of images with palette color ("P" mode)
- In the Djangoplicity pipeline, handle a test case where the second
  Spatial.Scale tag is empty (observed in NOIRLab noao-02274).
- In the Djangoplicity pipeline, make sure to use UTF8 encoding when writing out
  JSON. Should fix processing of images whose descriptions contain non-ASCII,
  when running on Windows.
- Fix the pyramid I/O code, which was incorrectly choosing a "none" output format
  in certain codepaths. Closes #43.


# toasty 0.6.2 (2020-12-17)

- Add a few knobs so that we can get the Djangoplicity pipeline working for
  `eso.org`
- Tidy up the pipeline output a little bit.


# toasty 0.6.1 (2020-12-09)

Some fixes to the pipeline functionality:

- Add globbing support for the operations that take image-id arguments
- Attempt to fix crashing on non-actionable candidates on Windows
- Improvements to the relevant docs
- Bump the required version of `wwt_data_formats` to the correct value


# toasty 0.6.0 (2020-12-04)

- Start supporting the pipeline processing framework! See the documentation for
  a workflow outline and explanations of the `toasty pipeline` commands (#40,
  @pkgw)
- Start supporting FITS tiling! FITS files can now be procesed with the
  `tile-study` subcommand (@astrofrog, #30)
- In service of the above, improve how image modes and their corresponding file
  formats are handled. The internal systems are now more sensible and can
  properly handle FITS images (@astrofrog, #30)
- Also start supporting the attachment of WCS information to images. This should
  help us make it so less special-casing of different image types is needed.
- Fix some dumb bugs in the merging machinery so that our high-level tiles
  don't come out busted.


# toasty 0.5.0 (2020-10-26)

- Add a `plate-carree-ecliptic` projection mode, for images that are in a plate
  carrée projection but in a barycentric true ecliptic coordinate system
- Add a `--crop` option to generic image-loading commands that allows you to crop
  pixels off the edges of input images before processing them.
- Add a new image mode, “F16x3”, corresponding to three planes of “half
  precision” floating-point numbers. This is useful for high-dynamic-range (HDR)
  processing.
- Process OpenEXR files using the new F16x3 mode, rather than converting them to
  RGB upon load.
- Add a `--type` option to the `cascade` command to allow cascading more file
  types than just PNG: now arrays of floating-point data can be cascaded from
  the command line, too, including F16x3 tiles.
- Add a `transform fx3-to-rgb` command to transform three-plane floating-point
  pyramids into RGB data. In combination with the above features, this means
  that you can tile large OpenEXR files and preserve the dynamic range all the
  way down to the base tile. If the image is converted to RGB first, the
  dynamic-range limitations of 8-bit colors cause the detail to be washed out as
  the image is downsampled.

Some lower-level changes:

- Group pipeline commands under a subcommand
- Rename `healpix-sample-data-tiles` to `tile-healpix`
- Start building support for multi-generic-WCS tiling
- Avoid deadlocking in very large cascade operations
- Avoid annoying warnings in the averaging_merger when there are NaNs
- Specify UTF-8 encoding whenever working with text

# toasty 0.4.0 (2020-10-05)

- In WTML outputs, omit the <Place> wrapper for all-sky data sets
- When using `tile-allsky` in `plate-carree-planet` mode, use the "Planet" data
  set type
- Add `--name` options to `tile-allsky` and `tile-study`

# toasty 0.3.3 (2020-09-29)

- Make sure to close WWTL files after reading them in. May fix the test suite
  on some Windows machines.

# toasty 0.3.2 (2020-09-29)

- Switch to Cranko for versioning and release management, and Azure Pipelines
  for CI/CD, and Codecov.io for coverage monitoring.
- Fix tests on Windows, where there is no `healpy`

# 0.3.1 (2020 Sep 21)

- If PIL is missing colorspace support, don't crash with an error, but provide a
  big warning.
- Add a `plate-carree-galactic` projection type, for equirectangular images in
  Galactic coordinates.
- In the plate carrée image samplers, round nearest-neighbor pixel coordinates
  rather than truncating the fractional component. This should fix a half-pixel
  offset in TOASTed maps.
- Remove some old functionalities that are currently going unused, and not
  expected to become needed in the future.

# 0.3.0 (2020 Sep 18)

- Attempt to properly categorize Cython as a build-time-only dependency. We don't
  need it at runtime.

# 0.2.0 (2020 Sep 17)

- Add a first cut at support for OpenEXR images. This may evolve since it might
  be valuable to take more advantage of OpenEXR's support for high-dynamic-range
  imagery.
- Add cool progress reporting for tiling and cascading!
- Fix installation on Windows (hopefully).
- Add a new `make-thumbnail` utility command.
- Add `--placeholder-thumbnail` to some tiling commands to avoid the thumbnailing
  step, which can be very slow and memory-intensive for huge input images.
- Internal cleanups.

# 0.1.0 (2020 Sep 15)

- Massive rebuild of just about everything about the package.
- New CLI tool, `toasty`.

# 0.0.3 (2019 Aug 3)

- Attempt to fix ReadTheDocs build.
- Better metadata for PyPI.
- Exercise workflow documented in `RELEASE_PROCESS.md`.

# 0.0.2 (2019 Aug 3)

- Revamp packaging infrastructure
- Stub out some docs
- Include changes contributed by Clara Brasseur / STScI<|MERGE_RESOLUTION|>--- conflicted
+++ resolved
@@ -1,6 +1,4 @@
-<<<<<<< HEAD
-=======
-# rc: micro bump
+# toasty 0.19.1 (2024-07-21)
 
 - Update for Numpy 2.0 compatibility (#102, @pkgw). Previous releases will
   work in most cases, but are not 100% compatible.
@@ -11,7 +9,6 @@
   small fraction of them.
 
 
->>>>>>> adba3182
 # toasty 0.19.0 (2023-12-14)
 
 - Implement a `--tiling-method` argument for `toasty view` (#97, @pkgw). This
