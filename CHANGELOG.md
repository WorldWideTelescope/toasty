<<<<<<< HEAD
=======
# rc: minor bump

- Add the `toasty pipeline ignore-rejects` command to allow you to tell the
  Toasty pipeline system to ignore certain images going forward. This will be
  helpful if your pipeline provides some images that, say, aren't actually
  images of the sky (#51, @pkgw).
- Start requiring and using version 0.10 of the [wwt_data_formats] support
  library. This version includes important improvements to how image coordinates
  (WCS) are handled. Previously, some kinds of coordinates weren't handled
  completely correctly. While it's better to do this correctly, the new code may
  break some existing workflows if they accidentally relied on the broken
  behavior.
- Implement end-to-end support for tiling FITS data in the backend (#52, @pkgw)!
  These datasets can be displayed using the very latest version of the WWT
  rendering engine. Toasty's support for creating these datasets needs to be
  exposed in a more user-friendly way, including documentation and examples,
  but the core algorithms should generate working datasets.

[wwt_data_formats]: https://wwt-data-formats.readthedocs.io/


>>>>>>> de47bc12
# toasty 0.6.4 (2021-02-09)

- Properly handle CLI glob arguments on Windows. It turns out that we need to
  handle them manually, sigh. This relies on new functionality added in
  `wwt_data_formats` 0.9.1 (which I should have versioned as 0.10.0 because it
  adds a new API, but oh well).


# toasty 0.6.3 (2021-02-03)

- If a PIL image loads up with an unexpected mode, try to convert it to regular
  RGB or RGBA. This should fix handling of images with palette color ("P" mode)
- In the Djangoplicity pipeline, handle a test case where the second
  Spatial.Scale tag is empty (observed in NOIRLab noao-02274).
- In the Djangoplicity pipeline, make sure to use UTF8 encoding when writing out
  JSON. Should fix processing of images whose descriptions contain non-ASCII,
  when running on Windows.
- Fix the pyramid I/O code, which was incorrectly choosing a "none" output format
  in certain codepaths. Closes #43.


# toasty 0.6.2 (2020-12-17)

- Add a few knobs so that we can get the Djangoplicity pipeline working for
  `eso.org`
- Tidy up the pipeline output a little bit.


# toasty 0.6.1 (2020-12-09)

Some fixes to the pipeline functionality:

- Add globbing support for the operations that take image-id arguments
- Attempt to fix crashing on non-actionable candidates on Windows
- Improvements to the relevant docs
- Bump the required version of `wwt_data_formats` to the correct value


# toasty 0.6.0 (2020-12-04)

- Start supporting the pipeline processing framework! See the documentation for
  a workflow outline and explanations of the `toasty pipeline` commands (#40,
  @pkgw)
- Start supporting FITS tiling! FITS files can now be procesed with the
  `tile-study` subcommand (@astrofrog, #30)
- In service of the above, improve how image modes and their corresponding file
  formats are handled. The internal systems are now more sensible and can
  properly handle FITS images (@astrofrog, #30)
- Also start supporting the attachment of WCS information to images. This should
  help us make it so less special-casing of different image types is needed.
- Fix some dumb bugs in the merging machinery so that our high-level tiles
  don't come out busted.


# toasty 0.5.0 (2020-10-26)

- Add a `plate-carree-ecliptic` projection mode, for images that are in a plate
  carrée projection but in a barycentric true ecliptic coordinate system
- Add a `--crop` option to generic image-loading commands that allows you to crop
  pixels off the edges of input images before processing them.
- Add a new image mode, “F16x3”, corresponding to three planes of “half
  precision” floating-point numbers. This is useful for high-dynamic-range (HDR)
  processing.
- Process OpenEXR files using the new F16x3 mode, rather than converting them to
  RGB upon load.
- Add a `--type` option to the `cascade` command to allow cascading more file
  types than just PNG: now arrays of floating-point data can be cascaded from
  the command line, too, including F16x3 tiles.
- Add a `transform fx3-to-rgb` command to transform three-plane floating-point
  pyramids into RGB data. In combination with the above features, this means
  that you can tile large OpenEXR files and preserve the dynamic range all the
  way down to the base tile. If the image is converted to RGB first, the
  dynamic-range limitations of 8-bit colors cause the detail to be washed out as
  the image is downsampled.

Some lower-level changes:

- Group pipeline commands under a subcommand
- Rename `healpix-sample-data-tiles` to `tile-healpix`
- Start building support for multi-generic-WCS tiling
- Avoid deadlocking in very large cascade operations
- Avoid annoying warnings in the averaging_merger when there are NaNs
- Specify UTF-8 encoding whenever working with text

# toasty 0.4.0 (2020-10-05)

- In WTML outputs, omit the <Place> wrapper for all-sky data sets
- When using `tile-allsky` in `plate-carree-planet` mode, use the "Planet" data
  set type
- Add `--name` options to `tile-allsky` and `tile-study`

# toasty 0.3.3 (2020-09-29)

- Make sure to close WWTL files after reading them in. May fix the test suite
  on some Windows machines.

# toasty 0.3.2 (2020-09-29)

- Switch to Cranko for versioning and release management, and Azure Pipelines
  for CI/CD, and Codecov.io for coverage monitoring.
- Fix tests on Windows, where there is no `healpy`

# 0.3.1 (2020 Sep 21)

- If PIL is missing colorspace support, don't crash with an error, but provide a
  big warning.
- Add a `plate-carree-galactic` projection type, for equirectangular images in
  Galactic coordinates.
- In the plate carrée image samplers, round nearest-neighbor pixel coordinates
  rather than truncating the fractional component. This should fix a half-pixel
  offset in TOASTed maps.
- Remove some old functionalities that are currently going unused, and not
  expected to become needed in the future.

# 0.3.0 (2020 Sep 18)

- Attempt to properly categorize Cython as a build-time-only dependency. We don't
  need it at runtime.

# 0.2.0 (2020 Sep 17)

- Add a first cut at support for OpenEXR images. This may evolve since it might
  be valuable to take more advantage of OpenEXR's support for high-dynamic-range
  imagery.
- Add cool progress reporting for tiling and cascading!
- Fix installation on Windows (hopefully).
- Add a new `make-thumbnail` utility command.
- Add `--placeholder-thumbnail` to some tiling commands to avoid the thumbnailing
  step, which can be very slow and memory-intensive for huge input images.
- Internal cleanups.

# 0.1.0 (2020 Sep 15)

- Massive rebuild of just about everything about the package.
- New CLI tool, `toasty`.

# 0.0.3 (2019 Aug 3)

- Attempt to fix ReadTheDocs build.
- Better metadata for PyPI.
- Exercise workflow documented in `RELEASE_PROCESS.md`.

# 0.0.2 (2019 Aug 3)

- Revamp packaging infrastructure
- Stub out some docs
- Include changes contributed by Clara Brasseur / STScI<|MERGE_RESOLUTION|>--- conflicted
+++ resolved
@@ -1,6 +1,4 @@
-<<<<<<< HEAD
-=======
-# rc: minor bump
+# toasty 0.7.0 (2021-08-06)
 
 - Add the `toasty pipeline ignore-rejects` command to allow you to tell the
   Toasty pipeline system to ignore certain images going forward. This will be
@@ -21,7 +19,6 @@
 [wwt_data_formats]: https://wwt-data-formats.readthedocs.io/
 
 
->>>>>>> de47bc12
 # toasty 0.6.4 (2021-02-09)
 
 - Properly handle CLI glob arguments on Windows. It turns out that we need to
